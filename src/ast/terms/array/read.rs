use ast::prelude::*;
use ast::terms::checks;

pub mod prelude {
    pub use super::{
        ArrayRead,
        ArrayReadChilds
    };
}

/// Array read-from-index expression.
#[derive(Debug, Clone, PartialEq, Eq, Hash)]
pub struct ArrayRead {
    /// The two child expressions of this array read expression.
    pub children: P<ArrayReadChildren>,
    /// The bit width of this read expression.
    /// 
    /// This is a cache for the value bit width of the child
    /// array expression to prevent the indirection over the
    /// children structure if this value is used often.
    pub bitvec_ty: BitvecTy
}

/// The child expressions of a `Read` expression.
#[derive(Debug, Clone, PartialEq, Eq, Hash)]
pub struct ArrayReadChildren {
    /// The array expression.
    /// 
    /// This must be of array type.
    pub array: AnyExpr,
    /// The index where the array shall be read.
    /// 
    /// This must be of bitvec type.
    pub index: AnyExpr
}

impl ArrayReadChildren {
    /// Creates a new `ArrayReadChildren` object.
    /// 
    /// Does not check any invariants of `ArrayRead`.
    /// This function should be marked unsafe since it fails to hold any guarantees.
    pub fn new(array: AnyExpr, index: AnyExpr) -> ArrayReadChildren {
        ArrayReadChildren{array, index}
    }

    /// Creates a new boxed `ArrayReadChildren` object.
    /// 
    /// This is just a convenience wrapper around `ArrayReadChildren::new`.
    pub fn new_boxed(array: AnyExpr, index: AnyExpr) -> P<ArrayReadChildren> {
        P::new(ArrayReadChildren::new(array, index))
    }
}

impl ArrayRead {
    /// Returns a new `ArrayRead` expression for the given array expression
    /// and reading at the given term expression index.
    /// 
    /// # Errors
    /// 
    /// - If the given `array` is not of array type.
    /// - If the given `index` is not of bitvec type and does not match the
    ///   index bit width of the given array.
    pub fn new<E1, E2>(array: E1, index: E2) -> Result<ArrayRead, String>
        where E1: Into<AnyExpr>,
              E2: Into<AnyExpr>
    {
        let array = array.into();
        let index = index.into();
        let array_ty = checks::expect_array_ty(&array)?;
        checks::expect_concrete_bitvec_ty(&index, array_ty.index_ty())?;
<<<<<<< HEAD
        Ok(ArrayRead{
            bitvec_ty: array_ty.value_ty(),
            childs: ArrayReadChilds::new_boxed(array, index)
        })
=======
        Ok(ArrayRead{ bitvec_ty: array_ty.value_ty(), children: ArrayReadChildren::new_boxed(array, index) })
>>>>>>> f5c52960
    }
}

impl Children for ArrayReadChildren {
    fn children(&self) -> ChildrenIter {
        ChildrenIter::binary(&self.array, &self.index)
    }
}

impl ChildrenMut for ArrayReadChildren {
    fn children_mut(&mut self) -> ChildrenIterMut {
        ChildrenIterMut::binary(&mut self.array, &mut self.index)
    }
}

impl IntoChildren for ArrayReadChildren {
    fn into_children(self) -> IntoChildrenIter {
        IntoChildrenIter::binary(self.array, self.index)
    }
}

impl HasType for ArrayRead {
    fn ty(&self) -> Type {
        self.bitvec_ty.ty()
    }
}

impl HasKind for ArrayRead {
    fn kind(&self) -> ExprKind {
        ExprKind::ArrayRead
    }
}

impl HasArity for ArrayRead {
    fn arity(&self) -> usize {
        2
    }
}

impl From<ArrayRead> for AnyExpr {
    fn from(array_read: ArrayRead) -> AnyExpr {
        AnyExpr::ArrayRead(array_read)
    }
}

impl Children for ArrayRead {
    fn children(&self) -> ChildrenIter {
        self.children.children()
    }
}

impl ChildrenMut for ArrayRead {
    fn children_mut(&mut self) -> ChildrenIterMut {
        self.children.children_mut()
    }
}

impl IntoChildren for ArrayRead {
    fn into_children(self) -> IntoChildrenIter {
        self.children.into_children()
    }
}<|MERGE_RESOLUTION|>--- conflicted
+++ resolved
@@ -68,14 +68,10 @@
         let index = index.into();
         let array_ty = checks::expect_array_ty(&array)?;
         checks::expect_concrete_bitvec_ty(&index, array_ty.index_ty())?;
-<<<<<<< HEAD
         Ok(ArrayRead{
             bitvec_ty: array_ty.value_ty(),
-            childs: ArrayReadChilds::new_boxed(array, index)
+            children: ArrayReadChildren::new_boxed(array, index)
         })
-=======
-        Ok(ArrayRead{ bitvec_ty: array_ty.value_ty(), children: ArrayReadChildren::new_boxed(array, index) })
->>>>>>> f5c52960
     }
 }
 
